--- conflicted
+++ resolved
@@ -1,202 +1,18 @@
 <?xml version="1.0" encoding="UTF-8"?>
 <project xmlns="http://maven.apache.org/POM/4.0.0" xmlns:xsi="http://www.w3.org/2001/XMLSchema-instance"
          xsi:schemaLocation="http://maven.apache.org/POM/4.0.0 http://maven.apache.org/xsd/maven-4.0.0.xsd">
+    <parent>
+        <groupId>org.mule.tools.devkit</groupId>
+        <artifactId>mule-devkit-parent</artifactId>
+        <version>3.2</version>
+    </parent>
+
     <modelVersion>4.0.0</modelVersion>
     <groupId>org.mule.modules</groupId>
     <artifactId>mule-module-objectstore</artifactId>
     <version>1.0-SNAPSHOT</version>
     <packaging>mule-module</packaging>
     <name>Mule Object Store Module</name>
-
-<<<<<<< HEAD
-    <properties>
-        <mule.version>3.2.0</mule.version>
-        <mule.devkit.version>3.2</mule.devkit.version>
-        <junit.version>4.8.2</junit.version>
-        <mockito.version>1.8.2</mockito.version>
-    </properties>
-
-    <build>
-        <pluginManagement>
-            <plugins>
-                <plugin>
-                    <groupId>org.mule.tools.devkit</groupId>
-                    <artifactId>mule-devkit-maven-plugin</artifactId>
-                    <version>${mule.devkit.version}</version>
-                    <extensions>true</extensions>
-                </plugin>
-                <plugin>
-                    <groupId>org.eclipse.m2e</groupId>
-                    <artifactId>lifecycle-mapping</artifactId>
-                    <version>1.0.0</version>
-                    <configuration>
-                        <lifecycleMappingMetadata>
-                            <pluginExecutions>
-                                <pluginExecution>
-                                    <pluginExecutionFilter>
-                                        <groupId>org.mule.tools.devkit</groupId>
-                                        <artifactId>mule-devkit-maven-plugin</artifactId>
-                                        <versionRange>[2.0,)</versionRange>
-                                        <goals>
-                                            <goal>attach-test-resources</goal>
-                                            <goal>filter-resources</goal>
-                                            <goal>generate-sources</goal>
-                                        </goals>
-                                    </pluginExecutionFilter>
-                                    <action>
-                                        <ignore />
-                                    </action>
-                                </pluginExecution>
-                            </pluginExecutions>
-                        </lifecycleMappingMetadata>
-                    </configuration>
-                </plugin>
-            </plugins>
-        </pluginManagement>
-        <plugins>
-            <plugin>
-                <groupId>org.apache.maven.plugins</groupId>
-                <artifactId>maven-compiler-plugin</artifactId>
-                <version>2.3.2</version>
-                <executions>
-                    <execution>
-                        <id>default-compile</id>
-                        <configuration>
-                            <compilerArgument>-proc:none</compilerArgument>
-                            <source>1.6</source>
-                            <target>1.6</target>
-                        </configuration>
-                    </execution>
-                    <execution>
-                        <id>default-testCompile</id>
-                        <configuration>
-                            <compilerArgument>-proc:none</compilerArgument>
-                            <source>1.6</source>
-                            <target>1.6</target>
-                        </configuration>
-                    </execution>
-                </executions>
-            </plugin>
-            <plugin>
-                <groupId>org.mule.tools.devkit</groupId>
-                <artifactId>mule-devkit-maven-plugin</artifactId>
-                <version>${mule.devkit.version}</version>
-            </plugin>
-            <plugin>
-                <groupId>org.apache.maven.plugins</groupId>
-                <artifactId>maven-source-plugin</artifactId>
-                <version>2.1.2</version>
-                <executions>
-                    <execution>
-                        <id>attach-sources</id>
-                        <goals>
-                            <goal>jar</goal>
-                        </goals>
-                    </execution>
-                </executions>
-            </plugin>
-            <plugin>
-                <groupId>org.apache.maven.plugins</groupId>
-                <artifactId>maven-javadoc-plugin</artifactId>
-                <version>2.8</version>
-                <executions>
-                    <execution>
-                        <id>attach-javadocs</id>
-                        <goals>
-                            <goal>jar</goal>
-                        </goals>
-                    </execution>
-                </executions>
-                <configuration>
-                    <docletArtifact>
-                        <groupId>org.mule.tools.devkit</groupId>
-                        <artifactId>mule-devkit-doclet</artifactId>
-                        <version>3.0.3-SNAPSHOT</version>
-                    </docletArtifact>
-                    <doclet>org.mule.devkit.doclet.Doclava</doclet>
-                    <bootclasspath>${sun.boot.class.path}</bootclasspath>
-                    <additionalparam>
-                        -quiet
-                        -federate JDK http://download.oracle.com/javase/6/docs/api/index.html?
-                        -federationxml JDK http://doclava.googlecode.com/svn/static/api/openjdk-6.xml
-						-hdf project.artifactId "${project.artifactId}"
-						-hdf project.groupId "${project.groupId}"
-						-hdf project.version "${project.version}"
-                        -hdf project.name "${project.name}"
-						-hdf project.repo.name "${project.distributionManagement.repository.name}"
-						-hdf project.repo.id "${project.distributionManagement.repository.id}"
-						-hdf project.repo.url "${project.distributionManagement.repository.url}"
-						-hdf project.snapshotRepo.name "${project.distributionManagement.snapshotRepository.name}"
-						-hdf project.snapshotRepo.id "${project.distributionManagement.snapshotRepository.id}"
-						-hdf project.snapshotRepo.url "${project.distributionManagement.snapshotRepository.url}"
-                        -d ${project.build.directory}/apidocs
-                    </additionalparam>
-                    <useStandardDocletOptions>false</useStandardDocletOptions>
-                    <additionalJOption>-J-Xmx1024m</additionalJOption>
-                </configuration>
-            </plugin>
-        </plugins>
-        <resources>
-            <resource>
-                <filtering>false</filtering>
-                <directory>src/main/resources</directory>
-            </resource>
-            <resource>
-                <filtering>true</filtering>
-                <directory>src/test/resources</directory>
-            </resource>
-        </resources>
-    </build>
-
-    <dependencies>
-        <dependency>
-           <groupId>org.mule.dsl</groupId>
-           <artifactId>dsl-api</artifactId>
-           <version>0.7</version>
-           <exclusions>
-               <exclusion>
-                   <groupId>org.mule</groupId>
-                   <artifactId>core</artifactId>
-               </exclusion>
-           </exclusions>
-           <scope>provided</scope>
-       </dependency>
-        <dependency>
-            <groupId>junit</groupId>
-            <artifactId>junit</artifactId>
-            <version>${junit.version}</version>
-            <scope>test</scope>
-        </dependency>
-        <dependency>
-            <groupId>org.mockito</groupId>
-            <artifactId>mockito-all</artifactId>
-            <version>${mockito.version}</version>
-            <scope>test</scope>
-        </dependency>
-        <dependency>
-            <groupId>org.mule.modules</groupId>
-            <artifactId>mule-module-spring-config</artifactId>
-            <version>${mule.version}</version>
-        </dependency>
-        <dependency>
-            <groupId>org.mule.tools.devkit</groupId>
-            <artifactId>mule-devkit-annotations</artifactId>
-            <version>${mule.devkit.version}</version>
-        </dependency>
-        <dependency>
-            <groupId>org.mule.tests</groupId>
-            <artifactId>mule-tests-functional</artifactId>
-            <version>${mule.version}</version>
-            <scope>test</scope>
-        </dependency>
-    </dependencies>
-=======
-    <parent>
-        <groupId>org.mule.tools.devkit</groupId>
-        <artifactId>mule-devkit-parent</artifactId>
-        <version>3.2</version>
-    </parent>
->>>>>>> 4509590b
 
     <repositories>
         <repository>
